--- conflicted
+++ resolved
@@ -208,7 +208,6 @@
 
     return model
 
-<<<<<<< HEAD
 
 def inspector_position(*, info):
     """A model for possible inspector positions."""
@@ -218,7 +217,8 @@
     category = listcategory.ListCategory("Position (optional)", positions)
     model.add_category(category)
     return model
-=======
+
+
 def _qdatetime_to_completion_format(qdate):
     if not qdate.isValid():
         ts = 0
@@ -228,6 +228,7 @@
             ts = 0
     pydate = datetime.datetime.fromtimestamp(ts)
     return pydate.strftime(config.val.completion.timestamp_format)
+
 
 def _back_forward(info, go_forward):
     tab = objreg.get('tab', scope='tab', window=info.win_id, tab='current')
@@ -271,5 +272,4 @@
 
     Used for the :back command.
     """
-    return _back_forward(info, go_forward=False)
->>>>>>> 1ada42da
+    return _back_forward(info, go_forward=False)