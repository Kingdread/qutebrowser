# vim: ft=python fileencoding=utf-8 sts=4 sw=4 et:

# Copyright 2014 Florian Bruhin (The Compiler) <mail@qutebrowser.org>
#
# This file is part of qutebrowser.
#
# qutebrowser is free software: you can redistribute it and/or modify
# it under the terms of the GNU General Public License as published by
# the Free Software Foundation, either version 3 of the License, or
# (at your option) any later version.
#
# qutebrowser is distributed in the hope that it will be useful,
# but WITHOUT ANY WARRANTY; without even the implied warranty of
# MERCHANTABILITY or FITNESS FOR A PARTICULAR PURPOSE.  See the
# GNU General Public License for more details.
#
# You should have received a copy of the GNU General Public License
# along with qutebrowser.  If not, see <http://www.gnu.org/licenses/>.

"""Utilities related to QWebElements.

Module attributes:
    Group: Enum for different kinds of groups.
    SELECTORS: CSS selectors for different groups of elements.
    FILTERS: A dictionary of filter functions for the modes.
             The filter for "links" filters javascript:-links and a-tags
             without "href".
"""

from PyQt5.QtCore import QRect, QUrl
from PyQt5.QtWebKit import QWebElement

import qutebrowser.utils.log as log
import qutebrowser.config.config as config
from qutebrowser.utils.usertypes import enum
from qutebrowser.utils.misc import compact_text


Group = enum('all', 'links', 'images', 'editable', 'url', 'prevnext', 'focus')


SELECTORS = {
    Group.all: ('a, area, textarea, select, input:not([type=hidden]), button, '
                'frame, iframe, [onclick], [onmousedown], [role=link], '
                '[role=option], [role=button], img'),
    Group.links: 'a, area, link, [role=link]',
    Group.images: 'img',
    Group.url: '[src], [href]',
    Group.prevnext: 'a, area, button, [role=button]',
    Group.focus: '*:focus',
}

FILTERS = {
    Group.links: (lambda e: e.hasAttribute('href') and
                  QUrl(e.attribute('href')).scheme() != 'javascript'),
}


def is_visible(elem, mainframe):
    """Check whether the element is currently visible on the screen.

    Args:
        elem: The QWebElement to check.
        mainframe: The main QWebFrame.

    Return:
        True if the element is visible, False otherwise.
    """
    # CSS attributes which hide an element
    hidden_attributes = {
        'visibility': 'hidden',
        'display': 'none',
    }
    if elem.isNull():
        raise ValueError("Element is a null-element!")
    for k, v in hidden_attributes.items():
        if elem.styleProperty(k, QWebElement.ComputedStyle) == v:
            return False
    if (not elem.geometry().isValid()) and elem.geometry().x() == 0:
        # Most likely an invisible link
        return False
    # First check if the element is visible on screen
    elem_rect = rect_on_view(elem)
    if elem_rect.isValid():
        visible_on_screen = mainframe.geometry().intersects(elem_rect)
    else:
        # We got an invalid rectangle (width/height 0/0 probably), but this can
        # still be a valid link.
        visible_on_screen = mainframe.geometry().contains(elem_rect.topLeft())
    # Then check if it's visible in its frame if it's not in the main frame.
    elem_frame = elem.webFrame()
    elem_rect = elem.geometry()
    framegeom = QRect(elem_frame.geometry())
    if not framegeom.isValid():
        visible_in_frame = False
    elif elem_frame.parentFrame() is not None:
        framegeom.moveTo(0, 0)
        framegeom.translate(elem_frame.scrollPosition())
        if elem_rect.isValid():
            visible_in_frame = framegeom.intersects(elem_rect)
        else:
            # We got an invalid rectangle (width/height 0/0 probably), but this
            # can still be a valid link.
            visible_in_frame = framegeom.contains(elem_rect.topLeft())
    else:
        visible_in_frame = visible_on_screen
    return all([visible_on_screen, visible_in_frame])


def rect_on_view(elem):
    """Get the geometry of the element relative to the webview."""
    frame = elem.webFrame()
    rect = QRect(elem.geometry())
    while frame is not None:
        rect.translate(frame.geometry().topLeft())
        rect.translate(frame.scrollPosition() * -1)
        frame = frame.parentFrame()
    return rect


def is_writable(elem):
    """Check wheter an element is writable.

    Args:
        elem: The QWebElement to check.
    """
    return not (elem.hasAttribute('disabled') or elem.hasAttribute('readonly'))


def javascript_escape(text):
    """Escape values special to javascript in strings.

    With this we should be able to use something like:
      elem.evaluateJavaScript("this.value='{}'".format(javascript_escape(...)))
    And all values should work.
    """
    # This is a list of tuples because order matters, and using OrderedDict
    # makes no sense because we don't actually need dict-like properties.
    replacements = (
        ('\\', r'\\'),  # First escape all literal \ signs as \\.
        ("'", r"\'"),   # Then escape ' and " as \' and \".
        ('"', r'\"'),   # (note it won't hurt when we escape the wrong one).
        ('\n', r'\n'),  # We also need to escape newlines for some reason.
    )
    for orig, repl in replacements:
        text = text.replace(orig, repl)
    return text


def get_child_frames(startframe):
    """Get all children recursively of a given QWebFrame.

    Loosly based on http://blog.nextgenetics.net/?e=64

    Args:
        startframe: The QWebFrame to start with.

    Return:
        A list of children QWebFrame, or an empty list.
    """
    results = []
    frames = [startframe]
    while frames:
        new_frames = []
        for frame in frames:
            results.append(frame)
            new_frames += frame.childFrames()
        frames = new_frames
    return results


def is_content_editable(elem):
    """Check if an element hsa a contenteditable attribute.

    FIXME: Add tests.

    Args:
        elem: The QWebElement to check.

    Return:
        True if the element has a contenteditable attribute, False otherwise.
    """
    return (elem.hasAttribute('contenteditable') and
            elem.attribute('contenteditable') not in ('false', 'inherit'))


def _is_editable_object(elem):
    """Check if an object-element is editable."""
    if not elem.hasAttribute('type'):
        log.webview.debug("<object> without type clicked...")
        return False
    objtype = elem.attribute('type').lower()
    if objtype.startswith('application/') or elem.hasAttribute('classid'):
        # Let's hope flash/java stuff has an application/* mimetype OR
        # at least a classid attribute. Oh, and let's hope images/...
        # DON'T have a classid attribute. HTML sucks.
        log.webview.debug("<object type='{}'> clicked.".format(objtype))
        return config.get('input', 'insert-mode-on-plugins')
    else:
        # Image/Audio/...
        return False


def _is_editable_input(elem):
    """Check if an input-element is editable.

    Args:
        elem: The QWebElement to check.

    Return:
        True if the element is editable, False otherwise.
    """
    objtype = elem.attribute('type').lower()
    if objtype in ['text', 'email', 'url', 'tel', 'number', 'password',
                   'search', '']:
        return is_writable(elem)


def _is_editable_div(elem):
    """Check if a div-element is editable.

    Args:
        elem: The QWebElement to check.

    Return:
        True if the element is editable, False otherwise.
    """
    # Beginnings of div-classes which are actually some kind of editor.
    div_classes = ('CodeMirror',  # Javascript editor over a textarea
                   'kix-')        # Google Docs editor
    for klass in elem.classes():
        if any([klass.startswith(e) for e in div_classes]):
            return True


def is_editable(elem, strict=False):
    """Check whether we should switch to insert mode for this element.

    FIXME: add tests

    Args:
        elem: The QWebElement to check.
        strict: Whether to do stricter checking so only fields where we can get
                the value match, for use with the :editor command.

    Return:
        True if we should switch to insert mode, False otherwise.
    """
    # pylint: disable=too-many-return-statements
    roles = ('combobox', 'textbox')
    log.misc.debug("Checking if element is editable: {}".format(
<<<<<<< HEAD
        compact_text(elem.toOuterXml(), 500)))
=======
        debug_text(elem)))
>>>>>>> d8f0d081
    tag = elem.tagName().lower()
    if is_content_editable(elem) and is_writable(elem):
        return True
    elif elem.hasAttribute('role') and elem.attribute('role') in roles:
        return True
    elif tag == 'input':
        return _is_editable_input(elem)
    elif tag in ('textarea', 'select'):
        return is_writable(elem)
    elif tag in ('embed', 'applet'):
        # Flash/Java/...
        return config.get('input', 'insert-mode-on-plugins') and not strict
    elif tag == 'object':
        return _is_editable_object(elem) and not strict
    elif tag == 'div':
        return _is_editable_div(elem) and not strict
    else:
        return False


def focus_elem(frame):
    """Get the focused element in a webframe.

    FIXME: Add tests.

    Args:
        frame: The QWebFrame to search in.
    """
    return frame.findFirstElement(SELECTORS[Group.focus])


def debug_text(elem):
    """Get a text based on an element suitable for debug output."""
    return compact_text(elem.toOuterXml(), 500)<|MERGE_RESOLUTION|>--- conflicted
+++ resolved
@@ -249,11 +249,7 @@
     # pylint: disable=too-many-return-statements
     roles = ('combobox', 'textbox')
     log.misc.debug("Checking if element is editable: {}".format(
-<<<<<<< HEAD
-        compact_text(elem.toOuterXml(), 500)))
-=======
         debug_text(elem)))
->>>>>>> d8f0d081
     tag = elem.tagName().lower()
     if is_content_editable(elem) and is_writable(elem):
         return True
