--- conflicted
+++ resolved
@@ -780,29 +780,19 @@
                 text="Are you sure you want to close pinned tabs?")
 
     @cmdutils.register(instance='command-dispatcher', scope='window')
-<<<<<<< HEAD
-    def undo(self, window: bool = False) -> None:
+    @cmdutils.argument('count', value=cmdutils.Value.count)
+    def undo(self, window: bool = False, count: int = 1) -> None:
         """Re-open the last closed tab(s) or window.
 
         Args:
             window: Re-open the last closed window (and its tabs).
+            count: How deep in the undo stack to find the tab or tabs to re-open.
         """
         try:
             if window:
                 windowundo.instance.undo_last_window_close()
             else:
-                self._tabbed_browser.undo()
-=======
-    @cmdutils.argument('count', value=cmdutils.Value.count)
-    def undo(self, count=1):
-        """Re-open the ([count]th to) last closed tab or tabs.
-
-        Args:
-            count: How deep in the undo stack to find the tab or tabs to re-open.
-        """
-        try:
-            self._tabbed_browser.undo(count)
->>>>>>> a1e3cb72
+                self._tabbed_browser.undo(count)
         except IndexError:
             msg = "Nothing to undo"
             if not window:
