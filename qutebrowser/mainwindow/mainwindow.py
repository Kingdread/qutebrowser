--- conflicted
+++ resolved
@@ -25,13 +25,8 @@
 import functools
 import typing
 
-<<<<<<< HEAD
-from PyQt5.QtCore import (pyqtSlot, QRect, QPoint, QTimer, Qt,
+from PyQt5.QtCore import (pyqtSignal, pyqtSlot, QRect, QPoint, QTimer, Qt,
                           QCoreApplication, QEventLoop, QByteArray, QObject)
-=======
-from PyQt5.QtCore import (pyqtSignal, pyqtSlot, QRect, QPoint, QTimer, Qt,
-                          QCoreApplication, QEventLoop)
->>>>>>> 02c3f02e
 from PyQt5.QtWidgets import QWidget, QVBoxLayout, QApplication, QSizePolicy
 
 from qutebrowser.commands import runners
@@ -189,12 +184,8 @@
         from qutebrowser.mainwindow.statusbar import bar
 
         self.setAttribute(Qt.WA_DeleteOnClose)
-<<<<<<< HEAD
         self._commandrunner = None
-        self._overlays = []  # type: typing.List[typing.Tuple]
-=======
         self._overlays = []  # type: typing.MutableSequence[_OverlayInfoType]
->>>>>>> 02c3f02e
         self.win_id = next(win_id_gen)
         self.registry = objreg.ObjectRegistry()
         objreg.window_registry[self.win_id] = self
